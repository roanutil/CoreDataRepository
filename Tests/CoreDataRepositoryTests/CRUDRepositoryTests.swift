// CRUDRepositoryTests.swift
// CoreDataRepository
//
//
// MIT License
//
// Copyright © 2024 Andrew Roan

import CoreData
import CoreDataRepository
import CustomDump
import XCTest

final class CRUDRepositoryTests: CoreDataXCTestCase {
    func testCreateSuccess() async throws {
        let historyTimeStamp = Date()
        let transactionAuthor: String = #function
        let movie = Movie(id: UUID(), title: "Create Success", releaseDate: Date(), boxOffice: 100)
        let result: Result<Movie, CoreDataError> = try await repository()
            .create(movie, transactionAuthor: transactionAuthor)
        guard case let .success(resultMovie) = result else {
            XCTFail("Not expecting a failed result")
            return
        }
        var tempResultMovie = resultMovie
        XCTAssertNotNil(tempResultMovie.url)
        tempResultMovie.url = nil
        XCTAssertNoDifference(tempResultMovie, movie)

        try await verify(resultMovie)
        try verify(transactionAuthor: transactionAuthor, timeStamp: historyTimeStamp)
    }

<<<<<<< HEAD
=======
    func testCreateFailure() async throws {
        let historyTimeStamp = Date()
        let transactionAuthor: String = #function
        let movie = Movie(id: UUID(), title: "Create Success", releaseDate: Date(), boxOffice: 100)
        var existingMovie = try await repositoryContext().perform(schedule: .immediate) {
            let object = try ManagedMovie(context: self.repositoryContext())
            try movie.updating(managed: object)
            try self.repositoryContext().save()
            return try Movie(managed: object)
        }
        var tempResultMovie = existingMovie
        XCTAssertNotNil(tempResultMovie.url)
        tempResultMovie.url = nil
        XCTAssertNoDifference(tempResultMovie, movie)

        try await verify(existingMovie)

        let result: Result<Movie, CoreDataError> = try await repository()
            .create(movie, transactionAuthor: transactionAuthor)
        guard case .failure = result else {
            XCTFail("Expecting a failed result")
            return
        }
    }

>>>>>>> cd58bc89
    func testReadSuccess() async throws {
        let movie = Movie(id: UUID(), title: "Read Success", releaseDate: Date(), boxOffice: 100)
        let createdMovie: Movie = try await repositoryContext().perform(schedule: .immediate) {
            let object = try ManagedMovie(context: self.repositoryContext())
            try movie.updating(managed: object)
            try self.repositoryContext().save()
            return try Movie(managed: object)
        }

        let result: Result<Movie, CoreDataError> = try await repository()
            .read(XCTUnwrap(createdMovie.url), of: Movie.self)

        guard case let .success(resultMovie) = result else {
            XCTFail("Not expecting a failed result")
            return
        }

        var tempResultMovie = resultMovie

        XCTAssertNotNil(tempResultMovie.url)
        tempResultMovie.url = nil
        XCTAssertNoDifference(tempResultMovie, movie)

        try await verify(resultMovie)
    }

    func testReadFailure() async throws {
        let movie = Movie(id: UUID(), title: "Read Failure", releaseDate: Date(), boxOffice: 100)
        let createdMovie: Movie = try await repositoryContext().perform {
            let object = try ManagedMovie(context: self.repositoryContext())
            try movie.updating(managed: object)
            try self.repositoryContext().save()
            return try Movie(managed: object)
        }
        _ = try await repositoryContext().perform {
            let objectID = try self.repositoryContext().persistentStoreCoordinator?
                .managedObjectID(forURIRepresentation: XCTUnwrap(createdMovie.url))
            let object = try self.repositoryContext().existingObject(with: XCTUnwrap(objectID))
            try self.repositoryContext().delete(object)
            try self.repositoryContext().save()
        }

        let result: Result<Movie, CoreDataError> = try await repository()
            .read(XCTUnwrap(createdMovie.url), of: Movie.self)

        switch result {
        case .success:
            XCTFail("Not expecting a successful result")
        case .failure:
            XCTAssert(true)
        }
    }

    func testUpdateSuccess() async throws {
        var movie = Movie(id: UUID(), title: "Update Success", releaseDate: Date(), boxOffice: 100)
        let createdMovie: Movie = try await repositoryContext().perform(schedule: .immediate) {
            let object = try ManagedMovie(context: self.repositoryContext())
            try movie.updating(managed: object)
            try self.repositoryContext().save()
            return try Movie(managed: object)
        }

        movie.title = "Update Success - Edited"

        let historyTimeStamp = Date()
        let transactionAuthor: String = #function

        let result: Result<Movie, CoreDataError> = try await repository()
            .update(XCTUnwrap(createdMovie.url), with: movie, transactionAuthor: transactionAuthor)

        guard case let .success(resultMovie) = result else {
            XCTFail("Not expecting a failed result")
            return
        }

        var tempResultMovie = resultMovie

        XCTAssertNotNil(tempResultMovie.url)
        tempResultMovie.url = nil
        XCTAssertNoDifference(tempResultMovie, movie)

        try await verify(resultMovie)
        try verify(transactionAuthor: transactionAuthor, timeStamp: historyTimeStamp)
    }

    func testUpdateFailure() async throws {
        var movie = Movie(id: UUID(), title: "Update Success", releaseDate: Date(), boxOffice: 100)
        let createdMovie: Movie = try await repositoryContext().perform(schedule: .immediate) {
            let object = try ManagedMovie(context: self.repositoryContext())
            try movie.updating(managed: object)
            try self.repositoryContext().save()
            return try Movie(managed: object)
        }

        _ = try await repositoryContext().perform {
            let objectID = try self.repositoryContext().persistentStoreCoordinator?
                .managedObjectID(forURIRepresentation: XCTUnwrap(createdMovie.url))
            let object = try self.repositoryContext().existingObject(with: XCTUnwrap(objectID))
            try self.repositoryContext().delete(object)
            try self.repositoryContext().save()
        }

        movie.title = "Update Success - Edited"

        let result: Result<Movie, CoreDataError> = try await repository()
            .update(XCTUnwrap(createdMovie.url), with: movie)

        switch result {
        case .success:
            XCTFail("Not expecting a successful result")
        case .failure:
            XCTAssert(true)
        }
    }

    func testDeleteSuccess() async throws {
        let movie = Movie(id: UUID(), title: "Delete Success", releaseDate: Date(), boxOffice: 100)
        let createdMovie: Movie = try await repositoryContext().perform(schedule: .immediate) {
            let object = try ManagedMovie(context: self.repositoryContext())
            try movie.updating(managed: object)
            try self.repositoryContext().save()
            return try Movie(managed: object)
        }

        let historyTimeStamp = Date()
        let transactionAuthor: String = #function

        let result: Result<Void, CoreDataError> = try await repository()
            .delete(XCTUnwrap(createdMovie.url), transactionAuthor: transactionAuthor)

        switch result {
        case .success:
            XCTAssert(true)
        case .failure:
            XCTFail("Not expecting a failed result")
        }

        try verify(transactionAuthor: transactionAuthor, timeStamp: historyTimeStamp)
    }

    func testDeleteFailure() async throws {
        let movie = Movie(id: UUID(), title: "Delete Failure", releaseDate: Date(), boxOffice: 100)
        let createdMovie: Movie = try await repositoryContext().perform(schedule: .immediate) {
            let object = try ManagedMovie(context: self.repositoryContext())
            try movie.updating(managed: object)
            try self.repositoryContext().save()
            return try Movie(managed: object)
        }

        _ = try await repositoryContext().perform {
            let objectID = try self.repositoryContext().persistentStoreCoordinator?
                .managedObjectID(forURIRepresentation: XCTUnwrap(createdMovie.url))
            let object = try self.repositoryContext().existingObject(with: XCTUnwrap(objectID))
            try self.repositoryContext().delete(object)
            try self.repositoryContext().save()
        }

        let result: Result<Void, CoreDataError> = try await repository()
            .delete(XCTUnwrap(createdMovie.url))

        switch result {
        case .success:
            XCTFail("Not expecting a success result")
        case .failure:
            XCTAssert(true)
        }
    }

    func testReadSubscriptionSuccess() async throws {
        var movie = Movie(id: UUID(), title: "Read Success", releaseDate: Date(), boxOffice: 100)

        let count: Int = try await repositoryContext().perform { [self] in
            try repositoryContext().count(for: Movie.managedFetchRequest())
        }

        XCTAssertEqual(count, 0, "Count of objects in CoreData should be zero at the start of each test.")

        let managedMovieUrl: URL = try await repositoryContext().perform { [self] in
            let managedMovie = try movie.asManagedModel(in: repositoryContext())
            try repositoryContext().save()
            return managedMovie.objectID.uriRepresentation()
        }

        movie.url = managedMovieUrl
        let countAfterCreate: Int = try await repositoryContext().perform {
            try self.repositoryContext().count(for: Movie.managedFetchRequest())
        }
        XCTAssertEqual(countAfterCreate, 1, "Count of objects in CoreData should be 1 for read test.")

        var editedMovie = movie
        editedMovie.title = "New Title"

        let task = Task { [movie, editedMovie] in
            var resultCount = 0
            let stream = try repository().readSubscription(managedMovieUrl, of: Movie.self)
            for await _movie in stream {
                let receivedMovie = try _movie.get()
                resultCount += 1
                switch resultCount {
                case 1:
                    XCTAssertEqual(receivedMovie, movie, "Success response should match local object.")
                    let crudRepository = try CoreDataRepository(context: repositoryContext())
                    let _: Result<Movie, CoreDataError> = await crudRepository
                        .update(managedMovieUrl, with: editedMovie)
                    await Task.yield()
                case 2:
                    XCTAssertEqual(receivedMovie, editedMovie, "Second success response should match local object.")
                    return resultCount
                default:
                    XCTFail("Not expecting any values past the first two.")
                    return resultCount
                }
            }
            return resultCount
        }
        let finalCount = try await task.value
        XCTAssertEqual(finalCount, 2)
    }

    func testReadThrowingSubscriptionSuccess() async throws {
        var movie = Movie(id: UUID(), title: "Read Success", releaseDate: Date(), boxOffice: 100)

        let count: Int = try await repositoryContext().perform { [self] in
            try repositoryContext().count(for: Movie.managedFetchRequest())
        }

        XCTAssertEqual(count, 0, "Count of objects in CoreData should be zero at the start of each test.")

        let managedMovieUrl: URL = try await repositoryContext().perform { [self] in
            let managedMovie = try movie.asManagedModel(in: repositoryContext())
            try repositoryContext().save()
            return managedMovie.objectID.uriRepresentation()
        }

        movie.url = managedMovieUrl
        let countAfterCreate: Int = try await repositoryContext().perform {
            try self.repositoryContext().count(for: Movie.managedFetchRequest())
        }
        XCTAssertEqual(countAfterCreate, 1, "Count of objects in CoreData should be 1 for read test.")

        var editedMovie = movie
        editedMovie.title = "New Title"

        let task = Task { [movie, editedMovie] in
            var resultCount = 0
            let stream = try repository().readThrowingSubscription(managedMovieUrl, of: Movie.self)
            for try await receivedMovie in stream {
                resultCount += 1
                switch resultCount {
                case 1:
                    XCTAssertEqual(receivedMovie, movie, "Success response should match local object.")
                    let crudRepository = try CoreDataRepository(context: repositoryContext())
                    let _: Result<Movie, CoreDataError> = await crudRepository
                        .update(managedMovieUrl, with: editedMovie)
                    await Task.yield()
                case 2:
                    XCTAssertEqual(receivedMovie, editedMovie, "Second success response should match local object.")
                    return resultCount
                default:
                    XCTFail("Not expecting any values past the first two.")
                    return resultCount
                }
            }
            return resultCount
        }
        let finalCount = try await task.value
        XCTAssertEqual(finalCount, 2)
    }
}<|MERGE_RESOLUTION|>--- conflicted
+++ resolved
@@ -31,8 +31,6 @@
         try verify(transactionAuthor: transactionAuthor, timeStamp: historyTimeStamp)
     }
 
-<<<<<<< HEAD
-=======
     func testCreateFailure() async throws {
         let historyTimeStamp = Date()
         let transactionAuthor: String = #function
@@ -58,7 +56,6 @@
         }
     }
 
->>>>>>> cd58bc89
     func testReadSuccess() async throws {
         let movie = Movie(id: UUID(), title: "Read Success", releaseDate: Date(), boxOffice: 100)
         let createdMovie: Movie = try await repositoryContext().perform(schedule: .immediate) {
