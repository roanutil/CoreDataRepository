--- conflicted
+++ resolved
@@ -1,14 +1,4 @@
 {
-<<<<<<< HEAD
-  "pins" : [
-    {
-      "identity" : "swift-custom-dump",
-      "kind" : "remoteSourceControl",
-      "location" : "https://github.com/pointfreeco/swift-custom-dump.git",
-      "state" : {
-        "revision" : "3efbfba0e4e56c7187cc19137ee16b7c95346b79",
-        "version" : "1.1.0"
-=======
   "object": {
     "pins": [
       {
@@ -37,7 +27,6 @@
           "revision": "50843cbb8551db836adec2290bb4bc6bac5c1865",
           "version": "0.9.0"
         }
->>>>>>> 9f23129f
       }
     },
     {
